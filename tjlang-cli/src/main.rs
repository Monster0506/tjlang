--- conflicted
+++ resolved
@@ -70,59 +70,32 @@
         debug_println!(" Debug mode: {}", debug);
         debug_println!(" Verbose mode: {}", verbose);
     }
-<<<<<<< HEAD
-
-    // Create a file system for diagnostics
-    use codespan::{Files, Span};
-    let mut files: Files<String> = Files::new();
-    
-    // Read the source file
-    let source = match std::fs::read_to_string(file) {
-        Ok(content) => content,
-        Err(e) => {
-            // Create a dummy file entry for error reporting
-=======
- 
+
     // Read the source file with proper error handling
     let source = match std::fs::read_to_string(file) {
         Ok(content) => content,
         Err(e) => {
             // Use diagnostic system for file errors
-            use codespan_reporting::diagnostic::Severity;
-            use tjlang_diagnostics::{TJLangDiagnostic, ErrorCode, SourceSpan, DiagnosticCollection};
             use codespan::{Files, Span};
             
             let mut files: Files<String> = Files::new();
->>>>>>> ee37652c
             let file_id = files.add(file.to_string_lossy().to_string(), String::new());
             let span = SourceSpan::new(file_id, Span::from(0..0));
             
             let (code, message, notes) = match e.kind() {
                 std::io::ErrorKind::NotFound => {
                     (
-<<<<<<< HEAD
-                        ErrorCode::FileNotFound,
-                        format!("File not found: {}", file.display()),
-                        vec![
-                            "Please check that the file exists and the path is correct.".to_string(),
-                            format!("Looked for file at: {}", file.canonicalize().unwrap_or(file.to_path_buf()).display()),
-=======
-                        ErrorCode::RuntimeValueError, // Reusing since we don't have FileNotFound anymore
+                        ErrorCode::RuntimeValueError,
                         format!("File not found: {}", file.display()),
                         vec![
                             "Please check that the file exists and the path is correct.".to_string(),
                             format!("Current directory: {}", std::env::current_dir().map(|p| p.display().to_string()).unwrap_or_else(|_| "unknown".to_string())),
->>>>>>> ee37652c
                         ]
                     )
                 }
                 std::io::ErrorKind::PermissionDenied => {
                     (
-<<<<<<< HEAD
-                        ErrorCode::FilePermissionDenied,
-=======
                         ErrorCode::RuntimeValueError,
->>>>>>> ee37652c
                         format!("Permission denied: {}", file.display()),
                         vec![
                             "You don't have permission to read this file.".to_string(),
@@ -132,28 +105,14 @@
                 }
                 _ => {
                     (
-<<<<<<< HEAD
-                        ErrorCode::FileReadError,
-=======
                         ErrorCode::RuntimeValueError,
->>>>>>> ee37652c
                         format!("Failed to read file: {}", file.display()),
                         vec![format!("IO error: {}", e)]
                     )
                 }
             };
             
-<<<<<<< HEAD
-            let mut diagnostic = TJLangDiagnostic::new(
-                code,
-                Severity::Error,
-                message,
-                span,
-            );
-            
-=======
             let mut diagnostic = TJLangDiagnostic::new(code, Severity::Error, message, span);
->>>>>>> ee37652c
             for note in notes {
                 diagnostic = diagnostic.with_note(note);
             }
@@ -172,13 +131,9 @@
         debug_println!("---");
     }
 
-<<<<<<< HEAD
-    // Add the source to the files (already created above for error handling)
-=======
     // Create a file ID for the source
-    use codespan::{FileId, Files};
+    use codespan::Files;
     let mut files: Files<String> = Files::new();
->>>>>>> ee37652c
     let file_id = files.add(file.to_string_lossy().to_string(), source.clone());
 
     // Lex the source
@@ -255,16 +210,8 @@
         }
         Err(e) => {
             debug_println!(" Program execution failed: {}", e);
-<<<<<<< HEAD
-            eprintln!("Runtime Error: {}", e);
-            eprintln!();
-            eprintln!("The program failed during execution.");
-            eprintln!("Run with --debug flag for more detailed information.");
-=======
             
             // Convert runtime error to diagnostic
-            use codespan_reporting::diagnostic::Severity;
-            use tjlang_diagnostics::{TJLangDiagnostic, ErrorCode, SourceSpan, DiagnosticCollection};
             use codespan::Span;
             
             // Note: Currently we don't track exact source locations through the interpreter,
@@ -285,7 +232,6 @@
             
             eprintln!("\nRuntime Error in {}:", file.display());
             display_diagnostics(&files, &diagnostics)?;
->>>>>>> ee37652c
             std::process::exit(1);
         }
     };
