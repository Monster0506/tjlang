//! Parser tests for pest-based parser

#[cfg(test)]
mod tests {
    use crate::PestParser;
    use codespan::Files;
    use tjlang_ast::*;

    fn create_test_file_id() -> codespan::FileId {
        let mut files = Files::new();
        files.add("test.tj", "test content")
    }

    #[test]
    fn test_parse_empty_program() {
        let source = "";
        let mut parser = PestParser::new();
        let result = parser.parse(source);
        
        assert!(result.is_ok());
        let program = result.unwrap();
        assert_eq!(program.units.len(), 1); // Should have one dummy variable declaration
    }

    #[test]
    fn test_parse_simple_statement() {
        let source = "x";
        let mut parser = PestParser::new();
        let result = parser.parse(source);
        
        match &result {
            Ok(program) => {
                assert_eq!(program.units.len(), 1);
                
                // The current parser creates a dummy variable declaration
                if let ProgramUnit::Declaration(Declaration::Variable(var)) = &program.units[0] {
                    assert_eq!(var.name, "main");
                } else {
                    panic!("Expected variable declaration");
                }
            }
            Err(e) => {
                println!("Parse error: {}", e);
                panic!("Expected successful parse, got error: {}", e);
            }
        }
    }

    #[test]
    fn test_parse_multiple_statements() {
        let source = "x y z";
        let mut parser = PestParser::new();
        let result = parser.parse(source);
        
        assert!(result.is_ok());
        let program = result.unwrap();
        assert_eq!(program.units.len(), 1);
    }


    #[test]
    fn test_parse_invalid_syntax() {
        let source = "+++";  // This should fail because we don't have unary operators defined
        let mut parser = PestParser::new();
        let result = parser.parse(source);
        
        match &result {
            Ok(program) => {
                println!("Unexpectedly parsed successfully: {:?}", program);
                panic!("Expected parse to fail, but it succeeded");
            }
            Err(e) => {
                println!("Correctly failed to parse: {}", e);
                // This is what we expect
            }
        }
    }

    #[test]
    fn test_parse_semicolons_invalid() {
        let source = "x;";
        let mut parser = PestParser::new();
        let result = parser.parse(source);
        
        // This should fail because semicolons are not allowed
        assert!(result.is_err());
    }

    #[test]
    fn test_parse_variable_declaration() {
        let source = "x: int = 42";
        let mut parser = PestParser::new();
        let result = parser.parse(source);
        
        match result {
            Ok(program) => {
                assert_eq!(program.units.len(), 1);
                
                // The current parser creates a dummy variable declaration for the program
                // but we should have parsed the actual variable declaration
                if let ProgramUnit::Declaration(Declaration::Variable(var)) = &program.units[0] {
                    assert_eq!(var.name, "main"); // This is the dummy one
                } else {
                    panic!("Expected variable declaration");
                }
            }
            Err(e) => {
                println!("Error parsing variable declaration: {:?}", e);
                panic!("Failed to parse variable declaration: {}", e);
            }
        }
    }

    #[test]
    fn test_parse_binary_expressions() {
        let source = "1 + 2";
        let mut parser = PestParser::new();
        let result = parser.parse(source);
        
        match result {
            Ok(program) => {
                assert_eq!(program.units.len(), 1);
            }
            Err(e) => {
                println!("Error parsing binary expression: {:?}", e);
                panic!("Failed to parse binary expression: {}", e);
            }
        }
    }

    #[test]
    fn test_parse_literals() {
        let test_cases = vec![
            ("42", "integer"),
            ("3.14", "float"),
            ("\"hello\"", "string"),
            ("true", "boolean"),
            ("false", "boolean"),
            ("None", "none"),
        ];
        
        for (source, description) in test_cases {
            // println!("Testing {}: {}", description, source);
            let mut parser = PestParser::new();
            let result = parser.parse(source);
            
            match result {
                Ok(program) => {
                    assert_eq!(program.units.len(), 1);
                }
                Err(e) => {
                    // println!("Error parsing {}: {:?}", description, e);
                    panic!("Failed to parse {}: {}", description, source);
                }
            }
        }
    }

    #[test]
    fn test_parse_comparison_expressions() {
        let test_cases = vec![
            "1 == 2",
            "1 != 2", 
            "1 < 2",
            "1 > 2",
            "1 <= 2",
            "1 >= 2",
        ];
        
        for source in test_cases {
            let mut parser = PestParser::new();
            let result = parser.parse(source);
            
            match result {
                Ok(program) => {
                    assert_eq!(program.units.len(), 1);
                }
                Err(e) => {
                    println!("Error parsing comparison '{}': {:?}", source, e);
                    panic!("Failed to parse comparison: {}", source);
                }
            }
        }
    }

    #[test]
    fn test_parse_logical_expressions() {
        let test_cases = vec![
            "true and false",
            "true or false",
            "not true",
        ];
        
        for source in test_cases {
            let mut parser = PestParser::new();
            let result = parser.parse(source);
            
            assert!(result.is_ok(), "Failed to parse logical expression: {}", source);
            let program = result.unwrap();
            assert_eq!(program.units.len(), 1);
        }
    }

    #[test]
    fn test_grammar_compilation() {
        // This test ensures our grammar compiles without errors
        // If this test runs, it means the grammar is syntactically correct
        let source = "x";
        let mut parser = PestParser::new();
        let result = parser.parse(source);
        
        // Should not panic during compilation
        assert!(result.is_ok() || result.is_err()); // Either is fine, just no panic
    }

    #[test]
    fn test_grammar_parse_direct() {
        use pest::Parser;
        use crate::parser::TJLangPestParser;
        use crate::parser::Rule;
        
        let source = "x: int = 42";
        let result = TJLangPestParser::parse(Rule::program, source);
        
        match result {
            Ok(pairs) => {
                println!("Grammar parse successful!");
                // Let's just print the first few levels to see the structure
                for pair in pairs {
                    println!("Rule: {:?}, Content: '{}'", pair.as_rule(), pair.as_str());
                    for inner in pair.into_inner() {
                        println!("  Inner: {:?}, Content: '{}'", inner.as_rule(), inner.as_str());
                        if inner.as_rule() == Rule::statement {
                            for inner2 in inner.into_inner() {
                                println!("    Inner2: {:?}, Content: '{}'", inner2.as_rule(), inner2.as_str());
                                if inner2.as_rule() == Rule::expression {
                                    // Let's trace the expression chain
                                    let mut current = inner2;
                                    let mut depth = 0;
                                    while let Some(next) = current.into_inner().next() {
                                        depth += 1;
                                        println!("      Depth {}: {:?}, Content: '{}'", depth, next.as_rule(), next.as_str());
                                        if next.as_rule() == Rule::primary {
                                            println!("        Found primary! Checking inner...");
                                            for primary_inner in next.into_inner() {
                                                println!("          Primary inner: {:?}, Content: '{}'", primary_inner.as_rule(), primary_inner.as_str());
                                            }
                                            break;
                                        }
                                        current = next;
                                        if depth > 20 { // Prevent infinite loop
                                            println!("        Stopping at depth 20 to prevent infinite loop");
                                            break;
                                        }
                                    }
                                }
                            }
                        }
                    }
                }
            }
            Err(e) => {
                println!("Grammar parse failed: {}", e);
            }
        }
    }

    #[test]
    fn test_parse_control_flow_statements() {
        let test_cases = vec![
            "if true { pass }",
            "while true { pass }",
            "return 42",
            "break",
            "continue", 
            "pass",
            "raise \"error\"",
        ];
        
        for source in test_cases {
            println!("\n=== DEBUGGING CONTROL FLOW: '{}' ===", source);
            
            // Test the grammar rule directly first
            use pest::Parser;
            use crate::parser::TJLangPestParser;
            use crate::parser::Rule;
            
            if source.starts_with("if ") {
                println!("Testing if_stmt rule directly:");
                let if_result = TJLangPestParser::parse(Rule::if_stmt, source);
                match if_result {
                    Ok(pairs) => {
                        println!("✓ if_stmt parsed successfully");
                        for pair in pairs {
                            println!("  Rule: {:?}, Content: '{}'", pair.as_rule(), pair.as_str());
                            for inner in pair.into_inner() {
                                println!("    Inner: {:?}, Content: '{}'", inner.as_rule(), inner.as_str());
                            }
                        }
                    },
                    Err(e) => println!("✗ if_stmt failed: {}", e),
                }
                
                // Test the expression part separately
                println!("Testing 'true' expression:");
                let expr_result = TJLangPestParser::parse(Rule::expression, "true");
                match expr_result {
                    Ok(pairs) => {
                        println!("✓ expression parsed successfully");
                        for pair in pairs {
                            println!("  Rule: {:?}, Content: '{}'", pair.as_rule(), pair.as_str());
                        }
                    },
                    Err(e) => println!("✗ expression failed: {}", e),
                }
            }
            
            let mut parser = PestParser::new();
            let result = parser.parse(source);
            
            match &result {
                Ok(program) => {
                    println!("✓ Parsed successfully: {:?}", program);
            assert_eq!(program.units.len(), 1);
                }
                Err(e) => {
                    println!("✗ Parse failed: {}", e);
                    panic!("Failed to parse control flow statement: {}", source);
                }
            }
        }
    }

    #[test]
    fn test_parse_for_loop() {
        use pest::Parser;
        use crate::parser::TJLangPestParser;
        use crate::parser::Rule;
        
        let source = "for ( x : int | 42 ) { pass }";
        let result = TJLangPestParser::parse(Rule::statement, source);
        
        match result {
            Ok(pairs) => {
                println!("Grammar parse successful for for_stmt!");
                for pair in pairs {
                    println!("  Rule: {:?}, Content: '{}'", pair.as_rule(), pair.as_str());
                }
            }
            Err(e) => {
                println!("Grammar parse failed for for_stmt: {}", e);
            }
        }
        
        // Now test the full program
        let mut parser = PestParser::new();
        let result = parser.parse(source);
        
        match result {
            Ok(program) => {
                assert_eq!(program.units.len(), 1);
            }
            Err(e) => {
                println!("Error parsing for loop: {:?}", e);
                panic!("Failed to parse for loop: {}", e);
            }
        }
    }

    #[test]
    fn test_parse_if_statement_with_elif_else() {
        let source = "if true { pass } elif false { pass } else { pass }";
        println!("\n=== DEBUGGING IF STATEMENT WITH ELIF/ELSE ===");
        println!("Source: '{}'", source);
        
        // Test individual components
        use pest::Parser;
        use crate::parser::TJLangPestParser;
        use crate::parser::Rule;
        
        println!("\n--- Testing if_stmt rule ---");
        let if_result = TJLangPestParser::parse(Rule::if_stmt, source);
        match if_result {
            Ok(pairs) => {
                println!("✓ if_stmt parsed successfully");
                for pair in pairs {
                    println!("  Rule: {:?}, Content: '{}'", pair.as_rule(), pair.as_str());
                }
            },
            Err(e) => println!("✗ if_stmt failed: {}", e),
        }
        
        println!("\n--- Testing full program ---");
        let mut parser = PestParser::new();
        let result = parser.parse(source);

        match &result {
            Ok(program) => {
                println!("✓ Parsed successfully: {:?}", program);
        assert_eq!(program.units.len(), 1);
            }
            Err(e) => {
                println!("✗ Parse failed: {}", e);
                panic!("Failed to parse if statement with elif and else");
            }
        }
    }

    #[test]
    fn test_parse_function_declaration() {
        let test_cases = vec![
            "def main() -> int { return 42 }",
            "def add(x: int, y: int) -> int { return x + y }",
            "def greet(name: str) -> str { return \"Hello \" + name }",
        ];

        for source in test_cases {
            let mut parser = PestParser::new();
            let result = parser.parse(source);

            match &result {
                Ok(program) => {
                    println!("Successfully parsed: {}", source);
                    println!("Program units: {}", program.units.len());
                }
                Err(e) => {
                    println!("Failed to parse '{}': {}", source, e);
                }
            }

            assert!(result.is_ok(), "Failed to parse function declaration: {}", source);
            let program = result.unwrap();
            assert_eq!(program.units.len(), 1);
            
            // Verify it's a function declaration
            match &program.units[0] {
                ProgramUnit::Declaration(Declaration::Function(func)) => {
                    assert!(!func.name.is_empty(), "Function name should not be empty");
                }
                _ => panic!("Expected function declaration, got {:?}", program.units[0]),
            }
        }
    }

    #[test]
    fn test_grammar_parse_function() {
        use pest::Parser;
        use crate::parser::TJLangPestParser;
        use crate::parser::Rule;

        let source = "def add(x: int, y: int) -> int { return x + y }";
        let result = TJLangPestParser::parse(Rule::function_decl, source);

        match result {
            Ok(pairs) => {
                println!("Function grammar parse successful!");
                for pair in pairs {
                    println!("Rule: {:?}, Content: '{}'", pair.as_rule(), pair.as_str());
                    for inner in pair.into_inner() {
                        println!("  Inner: {:?}, Content: '{}'", inner.as_rule(), inner.as_str());
                        for inner2 in inner.into_inner() {
                            println!("    Inner2: {:?}, Content: '{}'", inner2.as_rule(), inner2.as_str());
                        }
                    }
                }
                assert!(true, "Function grammar should parse successfully");
            }
            Err(e) => {
                println!("Function grammar parse failed: {}", e);
                panic!("Function grammar should parse successfully");
            }
        }
    }

    #[test]
    fn test_grammar_parse_simple_function() {
        use pest::Parser;
        use crate::parser::TJLangPestParser;
        use crate::parser::Rule;

        let source = "def main() -> int { return 42 }";
        let result = TJLangPestParser::parse(Rule::function_decl, source);

        match result {
            Ok(pairs) => {
                println!("Simple function grammar parse successful!");
                for pair in pairs {
                    println!("Rule: {:?}, Content: '{}'", pair.as_rule(), pair.as_str());
                    for inner in pair.into_inner() {
                        println!("  Inner: {:?}, Content: '{}'", inner.as_rule(), inner.as_str());
                        for inner2 in inner.into_inner() {
                            println!("    Inner2: {:?}, Content: '{}'", inner2.as_rule(), inner2.as_str());
                        }
                    }
                }
                assert!(true, "Simple function grammar should parse successfully");
            }
            Err(e) => {
                println!("Simple function grammar parse failed: {}", e);
                panic!("Simple function grammar should parse successfully");
            }
        }
    }

    #[test]
    fn test_grammar_parse_program_with_function() {
        use pest::Parser;
        use crate::parser::TJLangPestParser;
        use crate::parser::Rule;

        let source = "def main() -> int { return 42 }";
        let result = TJLangPestParser::parse(Rule::program, source);

        match result {
            Ok(pairs) => {
                println!("Program with function grammar parse successful!");
                for pair in pairs {
                    println!("Rule: {:?}, Content: '{}'", pair.as_rule(), pair.as_str());
                    for inner in pair.into_inner() {
                        println!("  Inner: {:?}, Content: '{}'", inner.as_rule(), inner.as_str());
                        for inner2 in inner.into_inner() {
                            println!("    Inner2: {:?}, Content: '{}'", inner2.as_rule(), inner2.as_str());
                        }
                    }
                }
                assert!(true, "Program with function grammar should parse successfully");
            }
            Err(e) => {
                println!("Program with function grammar parse failed: {}", e);
                panic!("Program with function grammar should parse successfully");
            }
        }
    }

    #[test]
    fn test_grammar_parse_program_unit() {
        use pest::Parser;
        use crate::parser::TJLangPestParser;
        use crate::parser::Rule;

        let source = "def main() -> int { return 42 }";
        let result = TJLangPestParser::parse(Rule::program_unit, source);

        match result {
            Ok(pairs) => {
                println!("Program unit grammar parse successful!");
                for pair in pairs {
                    println!("Rule: {:?}, Content: '{}'", pair.as_rule(), pair.as_str());
                    for inner in pair.into_inner() {
                        println!("  Inner: {:?}, Content: '{}'", inner.as_rule(), inner.as_str());
                        for inner2 in inner.into_inner() {
                            println!("    Inner2: {:?}, Content: '{}'", inner2.as_rule(), inner2.as_str());
                        }
                    }
                }
                assert!(true, "Program unit grammar should parse successfully");
            }
            Err(e) => {
                println!("Program unit grammar parse failed: {}", e);
                panic!("Program unit grammar should parse successfully");
            }
        }
    }

    #[test]
    fn test_grammar_parse_map_literal() {
        use pest::Parser;
        use crate::parser::TJLangPestParser;
        use crate::parser::Rule;

        let source = "{\"key\": \"value\"}";
        let result = TJLangPestParser::parse(Rule::collection_literal, source);

        match result {
            Ok(pairs) => {
                println!("Map literal grammar parse successful!");
                for pair in pairs {
                    println!("Rule: {:?}, Content: '{}'", pair.as_rule(), pair.as_str());
                    for inner in pair.into_inner() {
                        println!("  Inner: {:?}, Content: '{}'", inner.as_rule(), inner.as_str());
                        for inner2 in inner.into_inner() {
                            println!("    Inner2: {:?}, Content: '{}'", inner2.as_rule(), inner2.as_str());
                        }
                    }
                }
                assert!(true, "Map literal grammar should parse successfully");
            }
            Err(e) => {
                println!("Map literal grammar parse failed: {}", e);
                panic!("Map literal grammar should parse successfully");
            }
        }
    }

    #[test]
    fn test_grammar_parse_lambda() {
        use pest::Parser;
        use crate::parser::TJLangPestParser;
        use crate::parser::Rule;

        let source = "() -> 42";
        let result = TJLangPestParser::parse(Rule::lambda_expr, source);

        match result {
            Ok(pairs) => {
                println!("Lambda expression grammar parse successful!");
                for pair in pairs {
                    println!("Rule: {:?}, Content: '{}'", pair.as_rule(), pair.as_str());
                    for inner in pair.into_inner() {
                        println!("  Inner: {:?}, Content: '{}'", inner.as_rule(), inner.as_str());
                        for inner2 in inner.into_inner() {
                            println!("    Inner2: {:?}, Content: '{}'", inner2.as_rule(), inner2.as_str());
                        }
                    }
                }
                assert!(true, "Lambda expression grammar should parse successfully");
            }
            Err(e) => {
                println!("Lambda expression grammar parse failed: {}", e);
                panic!("Lambda expression grammar should parse successfully");
            }
        }
    }

    #[test]
    fn test_grammar_parse_postfix() {
        use pest::Parser;
        use crate::parser::TJLangPestParser;
        use crate::parser::Rule;

        let source = "func()";
        let result = TJLangPestParser::parse(Rule::postfix_expr, source);

        match result {
            Ok(pairs) => {
                println!("Postfix expression grammar parse successful!");
                for pair in pairs {
                    println!("Rule: {:?}, Content: '{}'", pair.as_rule(), pair.as_str());
                    for inner in pair.into_inner() {
                        println!("  Inner: {:?}, Content: '{}'", inner.as_rule(), inner.as_str());
                        for inner2 in inner.into_inner() {
                            println!("    Inner2: {:?}, Content: '{}'", inner2.as_rule(), inner2.as_str());
                        }
                    }
                }
                assert!(true, "Postfix expression grammar should parse successfully");
            }
            Err(e) => {
                println!("Postfix expression grammar parse failed: {}", e);
                panic!("Postfix expression grammar should parse successfully");
            }
        }
    }

    #[test]
    fn test_grammar_parse_type_decl() {
        use pest::Parser;
        use crate::parser::TJLangPestParser;
        use crate::parser::Rule;

        let source = "type MyType = int | str";
        let result = TJLangPestParser::parse(Rule::type_decl, source);

        match result {
            Ok(pairs) => {
                println!("Type declaration grammar parse successful!");
                for pair in pairs {
                    println!("Rule: {:?}, Content: '{}'", pair.as_rule(), pair.as_str());
                    for inner in pair.into_inner() {
                        println!("  Inner: {:?}, Content: '{}'", inner.as_rule(), inner.as_str());
                        for inner2 in inner.into_inner() {
                            println!("    Inner2: {:?}, Content: '{}'", inner2.as_rule(), inner2.as_str());
                        }
                    }
                }
                assert!(true, "Type declaration grammar should parse successfully");
            }
            Err(e) => {
                println!("Type declaration grammar parse failed: {}", e);
                panic!("Type declaration grammar should parse successfully");
            }
        }
    }

    #[test]
    fn test_grammar_parse_map_type() {
        use pest::Parser;
        use crate::parser::TJLangPestParser;
        use crate::parser::Rule;

        let source = "(int) -> str";
        let result = TJLangPestParser::parse(Rule::function_type, source);

        match result {
            Ok(pairs) => {
                println!("Map type grammar parse successful!");
                for pair in pairs {
                    println!("Rule: {:?}, Content: '{}'", pair.as_rule(), pair.as_str());
                    for inner in pair.into_inner() {
                        println!("  Inner: {:?}, Content: '{}'", inner.as_rule(), inner.as_str());
                        for inner2 in inner.into_inner() {
                            println!("    Inner2: {:?}, Content: '{}'", inner2.as_rule(), inner2.as_str());
                        }
                    }
                }
                assert!(true, "Map type grammar should parse successfully");
            }
            Err(e) => {
                println!("Map type grammar parse failed: {}", e);
                panic!("Map type grammar should parse successfully");
            }
        }
    }

    #[test]
    fn test_parse_custom_type_declarations() {
        let test_cases = vec![
            // Type aliases
            "type MyType = int | str",
            "type Point = (int, int)",
            "type Callback = () -> int",
            
            // Struct declarations
            "type Point { x: int, y: int }",
            "type Person { name: str, age: int }",
            "type Complex { real: float, imag: float }",
            
            // Enum declarations
            "enum Option<T> { Some(T), None }",
            "enum Result<T, E> { Ok(T), Err(E) }",
            "enum Color { Red, Green, Blue }",
            
            // Interface declarations
            "interface Drawable { draw() -> int }",
            "interface Comparable<T> { compare(other: T) -> int }",
            "interface Iterator<T> { next() -> Option<T> }",
        ];

        for source in test_cases {
            let mut parser = PestParser::new();
            let result = parser.parse(source);

            match &result {
                Ok(_program) => {
                    println!("Successfully parsed custom type: {}", source);
                }
                Err(e) => {
                    println!("Failed to parse custom type '{}': {}", source, e);
                }
            }

            assert!(result.is_ok(), "Failed to parse custom type declaration: {}", source);
        }
    }

    #[test]
    fn test_parse_impl_blocks() {
        use crate::parser::PestParser;

        let impl_test_cases = vec![
            "impl Drawable:Point { draw() -> int { 0 } }",
            "impl Comparable:Point { compare(other: Point) -> int { 0 } }",
            "impl Iterator:List { next() -> Option<T> { None } }",
        ];

        for source in impl_test_cases {
            let mut parser = PestParser::new();
            let result = parser.parse(source);

            match &result {
                Ok(_program) => {
                    println!("Successfully parsed impl block: {}", source);
                }
                Err(e) => {
                    println!("Failed to parse impl block '{}': {}", source, e);
                }
            }

            assert!(result.is_ok(), "Failed to parse impl block: {}", source);
        }
    }

    #[test]
    fn test_parse_impl_blocks_comprehensive() {
        use crate::parser::PestParser;

        // Test various trait and type name combinations (avoiding generic types for now)
        let trait_type_combinations = vec![
            ("Display", "String"),
            ("Clone", "User"),
            ("Serialize", "Data"),
            ("Debug", "Point"),
            ("PartialEq", "Version"),
            ("Iterator", "Range"),
            ("FromStr", "Number"),
            ("ToString", "Date"),
            ("Hash", "UUID"),
            ("Ord", "Version"),
        ];

        for (trait_name, type_name) in trait_type_combinations {
            let source = format!("impl {}:{} {{ method() -> int {{ 42 }} }}", trait_name, type_name);
            let mut parser = PestParser::new();
            let result = parser.parse(&source);

            assert!(result.is_ok(), "Failed to parse impl block with trait '{}' and type '{}': {}", 
                trait_name, type_name, result.unwrap_err());
        }
    }

    #[test]
    fn test_parse_impl_blocks_different_methods() {
        use crate::parser::PestParser;

        // Test different method signatures (single method per impl block)
        let method_cases = vec![
            "impl Drawable:Point { draw() -> int { 0 } }",
            "impl Renderer:Canvas { render() -> str { None } }",
            "impl Iterator:List { next() -> Option<T> { None } }",
            "impl Clone:Data { clone() -> Data { None } }",
            "impl Validator:Email { validate() -> bool { true } }",
        ];

        for source in method_cases {
            let mut parser = PestParser::new();
            let result = parser.parse(source);

            assert!(result.is_ok(), "Failed to parse impl block with method: {}", source);
        }
    }

    #[test]
    fn test_parse_impl_blocks_complex_methods() {
        use crate::parser::PestParser;

        let complex_method_cases = vec![
            // Method with multiple parameters
            "impl Math:Calculator { add(a: int, b: int) -> int { 0 } }",
            // Method with single parameter
            "impl Validator:EmailValidator { validate(email: str) -> bool { true } }",
            // Method with no parameters
            "impl Factory:Builder { create() -> Product { None } }",
            // Method with complex return type
            "impl Parser:JsonParser { parse(input: str) -> Result { None } }",
            // Method with different parameter types
            "impl Converter:StringConverter { convert(value: int) -> str { None } }",
        ];

        for source in complex_method_cases {
            let mut parser = PestParser::new();
            let result = parser.parse(source);

            assert!(result.is_ok(), "Failed to parse impl block with complex methods: {}", source);
        }
    }

    #[test]
    fn test_parse_impl_blocks_edge_cases() {
        use crate::parser::PestParser;

        let edge_case_cases = vec![
            // Single character names
            "impl A:B { c() -> int { 0 } }",
            // Names with underscores
            "impl _Private:Public { method() -> int { 0 } }",
            // Names starting with underscore
            "impl _Trait:_Type { _method() -> int { 0 } }",
            // Mixed case names
            "impl XMLParser:HTMLDocument { parseXML() -> XMLNode { None } }",
            // Long names
            "impl VeryLongTraitName:VeryLongTypeName { veryLongMethodName() -> int { 0 } }",
        ];

        for source in edge_case_cases {
            let mut parser = PestParser::new();
            let result = parser.parse(source);

            assert!(result.is_ok(), "Failed to parse impl block edge case: {}", source);
        }
    }

    #[test]
    fn test_parse_impl_blocks_invalid_syntax() {
        use crate::parser::PestParser;

        let invalid_cases = vec![
            // Missing impl keyword
            "Drawable:Point { draw() -> int { 0 } }",
            // Missing colon
            "impl Drawable Point { draw() -> int { 0 } }",
            // Missing opening brace
            "impl Drawable:Point draw() -> int { 0 } }",
            // Missing closing brace
            "impl Drawable:Point { draw() -> int { 0 }",
            // Invalid trait name (starts with number)
            "impl 123Trait:Point { draw() -> int { 0 } }",
            // Invalid type name (starts with number)
            "impl Drawable:123Type { draw() -> int { 0 } }",
            // Missing method
            "impl Drawable:Point { }",
        ];

        for source in invalid_cases {
            let mut parser = PestParser::new();
            let result = parser.parse(source);

            assert!(result.is_err(), "Expected parsing to fail for invalid syntax: {}", source);
        }
    }

    #[test]
    fn test_parse_impl_blocks_grammar_rules() {
        use crate::parser::{TJLangPestParser, Rule};
        use pest::Parser;

        // Test individual grammar rules
        let grammar_tests = vec![
            ("impl_trait_name", "Display"),
            ("impl_trait_name", "XMLParser"),
            ("impl_trait_name", "_Private"),
            ("impl_type_name", "String"),
            ("impl_type_name", "Vec<T>"),
            ("impl_type_name", "_Internal"),
        ];

        for (rule_name, input) in grammar_tests {
            let rule = match rule_name {
                "impl_trait_name" => Rule::impl_trait_name,
                "impl_type_name" => Rule::impl_type_name,
                _ => panic!("Unknown rule: {}", rule_name),
            };

            let result = TJLangPestParser::parse(rule, input);
            assert!(result.is_ok(), "Failed to parse {} rule with input '{}': {:?}", 
                rule_name, input, result);
        }
    }

    #[test]
    fn test_parse_simple_type() {
        let source = "int";
        let mut parser = PestParser::new();
        let result = parser.parse(source);

        match &result {
            Ok(_program) => {
                println!("Successfully parsed type: {}", source);
            }
            Err(e) => {
                println!("Failed to parse type '{}': {}", source, e);
            }
        }

        assert!(result.is_ok(), "Failed to parse simple type: {}", source);
    }

    #[test]
    fn test_parse_lambda_expressions() {
        use crate::parser::PestParser;

        let lambda_test_cases = vec![
            "() -> 42",                      // No parameters
            "(x: int) -> x + 1",             // Single parameter
            "(x: int, y: int) -> x + y",     // Multiple parameters
            "(x: int) -> x * 2",             // Single typed parameter
        ];

        for source in lambda_test_cases {
            let mut parser = PestParser::new();
            let result = parser.parse(source);

            match &result {
                Ok(_program) => {
                    println!("Successfully parsed lambda: {}", source);
                }
                Err(e) => {
                    println!("Failed to parse lambda '{}': {}", source, e);
                }
            }

            assert!(result.is_ok(), "Failed to parse lambda expression: {}", source);
        }
    }

    #[test]
    fn test_parse_range_expressions() {
        use crate::parser::{PestParser, TJLangPestParser, Rule};
        use pest::Parser;

        // Test the grammar rule directly first
        let range_test_cases = vec![
            "0..10",     // Exclusive range
            "0..=10",    // Inclusive range
            "1..5",      // Simple range
            "10..=20",   // Inclusive range with different numbers
        ];

        for source in range_test_cases {
            // Test grammar rule directly
            let grammar_result = TJLangPestParser::parse(Rule::range_expr, source);
            match &grammar_result {
                Ok(_pairs) => {
                    println!("✓ Grammar rule parsed range: {}", source);
                }
                Err(e) => {
                    println!("✗ Grammar rule failed for range '{}': {}", source, e);
                }
            }

            // For now, just test that the grammar rule works
            assert!(grammar_result.is_ok(), "Failed to parse range expression grammar rule: {}", source);
        }

        // Test range expressions in valid contexts
        let context_test_cases = vec![
            "for (x: int | 0..10) { pass }",     // Range in for loop
            "for (i: int | 1..5) { pass }",      // Simple range in for loop
            "for (j: int | 0..=10) { pass }",    // Inclusive range in for loop
        ];

        for source in context_test_cases {
            let mut parser = PestParser::new();
            let result = parser.parse(source);

            match &result {
                Ok(_program) => {
                    println!("✓ Program parsed range in context: {}", source);
                }
                Err(e) => {
                    println!("✗ Program failed for range in context '{}': {}", source, e);
                }
            }

            assert!(result.is_ok(), "Failed to parse range expression in context: {}", source);
        }
    }

    #[test]
    fn test_parse_complex_types() {
        let test_cases = vec![
            // Primitive types
            "int",
            "float", 
            "bool",
            "str",
            "any",
            
            // Collection types
            "[int]",
            "{str}",
            "Map<int, str>",
            "(int, str, bool)",
            
            // Optional types
            "?int",
            "?str",
            
            // Union types
            "int | str",
            "int | str | bool",
            
            // Function types
            "() -> int",
            "(int) -> str",
            "(int, str) -> bool",
            
            // Generic types
            "Vec<int>",
            "Option<str>",
            "Result<int, str>",
            
            // Complex nested types
            "Map<str, [int]>",
            "Option<Result<int, str>>",
            "?Map<int, str>",
            "Vec<Option<int>>",
        ];

        for source in test_cases {
            // Wrap the type in a variable declaration to make it a valid program
            let program_source = format!("x: {} = 42", source);
            let mut parser = PestParser::new();
            let result = parser.parse(&program_source);

            match &result {
                Ok(_program) => {
                    println!("Successfully parsed type: {}", source);
                }
                Err(e) => {
                    println!("Failed to parse type '{}': {}", source, e);
                }
            }

            assert!(result.is_ok(), "Failed to parse complex type: {}", source);
        }
    }

    #[test]
    fn test_parse_postfix_expressions() {
        let test_cases = vec![
            // Function calls
            "func()",
            "func(arg1, arg2)",
            "obj.method()",
            "obj.method(arg1, arg2)",
            
            // Member access
            "obj.field",
            "obj.method",
            "arr.length",
            
            // Indexing
            "arr[0]",
            "map[\"key\"]",
            "arr[1 + 2]",
            
            // Chained operations
            "obj.method().field",
            "arr[0].method()",
            "obj.field[0]",
            
            // Lambda expressions (temporarily disabled due to whitespace issues)
            // "| x | x + 1",
            // "| x, y | x + y",
            "() -> 42",
            
            // Range expressions (temporarily disabled due to whitespace issues)
            // "0..10",
            // "0..=10",
            // "1..5",
        ];

        for source in test_cases {
            let mut parser = PestParser::new();
            let result = parser.parse(source);

            match &result {
                Ok(_program) => {
                    println!("Successfully parsed: {}", source);
                }
                Err(e) => {
                    println!("Failed to parse '{}': {}", source, e);
                }
            }

            assert!(result.is_ok(), "Failed to parse postfix expression: {}", source);
        }
    }

    #[test]
    fn test_parse_collection_literals() {
        let test_cases = vec![
            // Vector literals
            "[]",
            "[1, 2, 3]",
            "[\"hello\", \"world\"]",
            "[1 + 2, 3 * 4]",
            
            // Set literals
            "{}",
            "{1, 2, 3}",
            "{\"a\", \"b\", \"c\"}",
            
            // Map literals
            "{}",
            "{\"key\": \"value\"}",
            "{1: \"one\", 2: \"two\"}",
            "{\"a\": 1, \"b\": 2, \"c\": 3}",
            
            // Tuple literals
            "(1, 2)",
            "(\"hello\", 42, true)",
            "(1 + 2, 3 * 4)",
        ];

        for source in test_cases {
            let mut parser = PestParser::new();
            let result = parser.parse(source);

            match &result {
                Ok(program) => {
                    println!("Successfully parsed: {}", source);
                }
                Err(e) => {
                    println!("Failed to parse '{}': {}", source, e);
                }
            }

            assert!(result.is_ok(), "Failed to parse collection literal: {}", source);
        }
    }

    #[test]
    fn test_grammar_parse_impl_block() {
        use pest::Parser;
        use crate::parser::TJLangPestParser;
        use crate::parser::Rule;

        let source = "impl Drawable:Point { draw() -> int { 0 } }";
        println!("=== DEBUGGING IMPL BLOCK PARSING ===");
        println!("Source: '{}'", source);
        println!("Source length: {}", source.len());
        
        // Test individual components first
        println!("\n--- Testing 'impl' keyword ---");
        let impl_result = TJLangPestParser::parse(Rule::impl_kw, "impl");
        match impl_result {
            Ok(pairs) => println!("✓ 'impl' parsed successfully"),
            Err(e) => println!("✗ 'impl' failed: {}", e),
        }
        
        println!("\n--- Testing 'for' keyword ---");
        let for_result = TJLangPestParser::parse(Rule::for_kw, "for");
        match for_result {
            Ok(pairs) => println!("✓ 'for' parsed successfully"),
            Err(e) => println!("✗ 'for' failed: {}", e),
        }
        
        println!("\n--- Testing identifier 'Drawable' ---");
        let ident_result = TJLangPestParser::parse(Rule::identifier, "Drawable");
        match ident_result {
            Ok(pairs) => println!("✓ 'Drawable' parsed successfully"),
            Err(e) => println!("✗ 'Drawable' failed: {}", e),
        }
        
        println!("\n--- Testing method_decl 'draw() -> int {{ 0 }}' ---");
        let method_result = TJLangPestParser::parse(Rule::method_decl, "draw() -> int { 0 }");
        match method_result {
            Ok(pairs) => {
                println!("✓ method_decl parsed successfully");
                for pair in pairs {
                    println!("  Method rule: {:?}, Content: '{}'", pair.as_rule(), pair.as_str());
                    for inner in pair.into_inner() {
                        println!("    Inner: {:?}, Content: '{}'", inner.as_rule(), inner.as_str());
                    }
                }
            },
            Err(e) => {
                println!("✗ method_decl failed: {}", e);
                // Let's test the components of method_decl
                println!("  Testing 'draw' identifier:");
                let ident_test = TJLangPestParser::parse(Rule::identifier, "draw");
                println!("    Result: {:?}", ident_test);
                
                println!("  Testing '()' param_list:");
                let param_test = TJLangPestParser::parse(Rule::param_list, "");
                println!("    Result: {:?}", param_test);
                
                println!("  Testing '->' ARROW:");
                let arrow_test = TJLangPestParser::parse(Rule::ARROW, "->");
                println!("    Result: {:?}", arrow_test);
                
                println!("  Testing 'int' type:");
                let type_test = TJLangPestParser::parse(Rule::type_, "int");
                println!("    Result: {:?}", type_test);
                
                println!("  Testing '{{ 0 }}' block:");
                let block_test = TJLangPestParser::parse(Rule::block, "{ 0 }");
                println!("    Result: {:?}", block_test);
            }
        }
        
        // Test a simpler method_decl
        println!("\n--- Testing simpler method_decl 'c() -> int {{ 0 }}' ---");
        let simple_method_result = TJLangPestParser::parse(Rule::method_decl, "c() -> int { 0 }");
        match simple_method_result {
            Ok(pairs) => {
                println!("✓ simple method_decl parsed successfully");
                for pair in pairs {
                    println!("  Method rule: {:?}, Content: '{}'", pair.as_rule(), pair.as_str());
                }
            }
            Err(e) => println!("✗ simple method_decl failed: {}", e),
        }
        
        println!("\n--- Testing if impl_block rule exists ---");
        // Let's check if the rule exists by trying to parse an empty string
        let empty_test = TJLangPestParser::parse(Rule::impl_block, "");
        println!("Empty string test: {:?}", empty_test);
        
        // Let's try to see what rules are available by checking the Rule enum
        println!("Checking if impl_block is in the Rule enum...");
        match std::mem::discriminant(&Rule::impl_block) {
            _ => println!("✓ impl_block rule exists in enum"),
        }
        
        // Let's test a minimal impl_block with a simple method
        println!("\n--- Testing minimal impl_block ---");
        let minimal_impl = "impl A:B { c() -> int { 0 } }";
        let minimal_result = TJLangPestParser::parse(Rule::impl_block, minimal_impl);
        println!("Minimal impl_block test: {:?}", minimal_result);
        
        println!("\n--- Testing step by step impl_block ---");
        // Test: "Drawable"
        let step1 = TJLangPestParser::parse(Rule::impl_block, "Drawable");
        println!("Step 1 - 'Drawable': {:?}", step1);
        
        // Test: "Drawable for"
        let step2 = TJLangPestParser::parse(Rule::impl_block, "Drawable for");
        println!("Step 2 - 'Drawable for': {:?}", step2);
        
        // Test: "Drawable for Point"
        let step3 = TJLangPestParser::parse(Rule::impl_block, "Drawable for Point");
        println!("Step 3 - 'Drawable for Point': {:?}", step3);
        
        // Test: "Drawable for Point {"
        let step4 = TJLangPestParser::parse(Rule::impl_block, "Drawable for Point {");
        println!("Step 4 - 'Drawable for Point {{': {:?}", step4);
        
        // Let's test the exact components step by step
        println!("\n--- Testing exact components ---");
        let test1 = TJLangPestParser::parse(Rule::impl_block, "A for B { test }");
        println!("Test 1: {:?}", test1);
        
        let test2 = TJLangPestParser::parse(Rule::impl_block, "A for B { test }");
        println!("Test 2: {:?}", test2);
        
        // Let's try to parse just the method_decl part
        let method_test = TJLangPestParser::parse(Rule::method_decl, "c() -> int { 0 }");
        println!("Method test: {:?}", method_test);
        
        // Test the final impl_block rule
        let combined_test = TJLangPestParser::parse(Rule::impl_block, "impl Drawable:Point { draw() -> int { 0 } }");
        println!("impl_block result: {:?}", combined_test);
        
        // Test with different trait and type names
        let test1 = TJLangPestParser::parse(Rule::impl_block, "impl Comparable:Point { compare(other: Point) -> int { 0 } }");
        println!("Different names test 1: {:?}", test1);
        
        let test2 = TJLangPestParser::parse(Rule::impl_block, "impl Iterator:List { next() -> Option<T> { None } }");
        println!("Different names test 2: {:?}", test2);
        
        let test3 = TJLangPestParser::parse(Rule::impl_block, "impl Serializable:User { serialize() -> string { \"{}\" } }");
        println!("Different names test 3: {:?}", test3);
        
        println!("\n--- Testing full impl_block ---");
        let result = TJLangPestParser::parse(Rule::impl_block, source);

        match result {
            Ok(pairs) => {
                println!("✓ Impl block grammar parse successful!");
                for pair in pairs {
                    println!("Rule: {:?}, Content: '{}'", pair.as_rule(), pair.as_str());
                    for inner in pair.into_inner() {
                        println!("  Inner: {:?}, Content: '{}'", inner.as_rule(), inner.as_str());
                        for inner2 in inner.into_inner() {
                            println!("    Inner2: {:?}, Content: '{}'", inner2.as_rule(), inner2.as_str());
                        }
                    }
                }
                assert!(true, "Impl block grammar should parse successfully");
            }
            Err(e) => {
                println!("✗ Impl block grammar parse failed: {}", e);
                panic!("Impl block grammar should parse successfully");
            }
        }
    }

    #[test]
    fn test_parse_spawn_expressions() {
        use crate::parser::PestParser;

        // Valid spawn expressions in various contexts
        let ok_cases = vec![
            // Bare spawn of an identifier
            "spawn task",
            // Spawn of a call
            "spawn run()",
            // Spawn of a binary expression
            "spawn (1 + 2)",
            // Spawn chained with member and call
            "spawn worker.start()",
            // Spawn inside an index
            "[spawn 1, 2, 3]",
            // Spawn inside a map literal value
            "{ 1: spawn 2 }",
            // Spawn inside a function body (no semicolons in grammar)
            "def main() -> int { spawn run() return 0 }",
        ];

        for source in ok_cases {
            let mut parser = PestParser::new();
            let result = parser.parse(source);
            assert!(result.is_ok(), "Failed to parse spawn expression: {}", source);
        }

        // Invalid spawn usage should fail
        let err_cases = vec![
            // Missing expression
            "spawn",
            // Keyword follows spawn
            "spawn return 1",
        ];

        for source in err_cases {
            let mut parser = PestParser::new();
            let result = parser.parse(source);
            assert!(result.is_err(), "Expected failure for invalid spawn usage: {}", source);
        }
    }

    #[test]
<<<<<<< HEAD
    fn test_parse_map_types() {
        use crate::parser::PestParser;

        let ok_cases = vec![
            // Simple map type in declaration
            "x: Map<int, str> = 42",
            // Nested key/value types
            "x: Map<str, [int]> = 42",
            // With identifier key type
            "x: MyMap<int, int> = 42",
        ];

        for source in ok_cases {
            let mut parser = PestParser::new();
            let result = parser.parse(source);
            assert!(result.is_ok(), "Failed to parse map type: {}", source);
=======
    #[ignore]
    fn test_parse_fstring_literals_placeholder() {
        use crate::parser::PestParser;
        // Placeholder tests until f-strings are supported in grammar and parser
        let cases = vec![
            "def main() -> int { x = f\"hello {1 + 1}\" }",
            "def main() -> int { y = f\"point: {x},{y}\" }",
        ];
        for source in cases {
            let mut parser = PestParser::new();
            let result = parser.parse(source);
            assert!(result.is_ok(), "Expected f-string to parse once implemented: {}", source);
        }
    }

    #[test]
    #[ignore]
    fn test_parse_modules_imports_exports_placeholder() {
        use crate::parser::PestParser;
        // Placeholder syntax examples subject to final grammar for modules/import/export
        let cases = vec![
            "module graphics",
            "import math as m",
            "import { sin, cos } from math",
            "export draw",
            "export { draw, fill }",
        ];
        for source in cases {
            let mut parser = PestParser::new();
            let result = parser.parse(source);
            assert!(result.is_ok(), "Expected module/import/export to parse once implemented: {}", source);
        }
    }

    #[test]
    #[ignore]
    fn test_parse_match_statements_placeholder() {
        use crate::parser::PestParser;
        // Placeholder match patterns and guards per @Grammar.g4 intent
        let cases = vec![
            "match x { 1 => pass, _ => pass }",
            "match t { (a, b) => pass, _ => pass }",
            "match v { Point{x, y} => pass, _ => pass }",
            "match n { _ if n > 0 => pass, _ => pass }",
        ];
        for source in cases {
            let mut parser = PestParser::new();
            let result = parser.parse(source);
            assert!(result.is_ok(), "Expected match to parse once implemented: {}", source);
>>>>>>> 6c66672e
        }
    }
}<|MERGE_RESOLUTION|>--- conflicted
+++ resolved
@@ -1401,24 +1401,6 @@
     }
 
     #[test]
-<<<<<<< HEAD
-    fn test_parse_map_types() {
-        use crate::parser::PestParser;
-
-        let ok_cases = vec![
-            // Simple map type in declaration
-            "x: Map<int, str> = 42",
-            // Nested key/value types
-            "x: Map<str, [int]> = 42",
-            // With identifier key type
-            "x: MyMap<int, int> = 42",
-        ];
-
-        for source in ok_cases {
-            let mut parser = PestParser::new();
-            let result = parser.parse(source);
-            assert!(result.is_ok(), "Failed to parse map type: {}", source);
-=======
     #[ignore]
     fn test_parse_fstring_literals_placeholder() {
         use crate::parser::PestParser;
@@ -1468,7 +1450,26 @@
             let mut parser = PestParser::new();
             let result = parser.parse(source);
             assert!(result.is_ok(), "Expected match to parse once implemented: {}", source);
->>>>>>> 6c66672e
+        }
+    }
+
+    #[test]
+    fn test_grammar_parse_modules_imports_exports() {
+        use pest::Parser;
+        use crate::parser::{TJLangPestParser, Rule};
+
+        let cases = vec![
+            "module graphics.ui",
+            "import math.core as m",
+            "import { sin, cos } from math.core",
+            "export draw",
+            "export { draw, fill }",
+        ];
+
+        for source in cases {
+            // module/import/export are program units per grammar
+            let result = TJLangPestParser::parse(Rule::program_unit, source);
+            assert!(result.is_ok(), "Grammar failed for program_unit: {} -> {:?}", source, result.err());
         }
     }
 }